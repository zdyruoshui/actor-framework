--- conflicted
+++ resolved
@@ -437,7 +437,6 @@
     to.enqueue({from->address(), to}, std::move(msg));
 }
 
-<<<<<<< HEAD
 template<typename... Ts>
 void send_as(const actor& from, channel& to, Ts&&... args) {
     send_tuple_as(from, to, make_any_tuple(std::forward<Ts>(args)...));
@@ -446,7 +445,8 @@
 template<typename... Ts>
 void send_as(const actor& from, const channel& to, Ts&&... args) {
     send_tuple_as(from, to, make_any_tuple(std::forward<Ts>(args)...));
-=======
+}
+
 /**
  * @brief Sets the maximum size of a message.
  * @param size The maximum number of bytes a message may occupy.
@@ -458,25 +458,6 @@
  * @returns The number maximum number of bytes a message may occupy.
  */
 size_t max_msg_size();
-
-/**
- * @brief Sends a message to @p whom.
- *
- * <b>Usage example:</b>
- * @code
- * self << make_any_tuple(1, 2, 3);
- * @endcode
- * @param whom Receiver of the message.
- * @param what Message as instance of {@link any_tuple}.
- * @returns @p whom.
- */
-template<class C>
-inline typename enable_if_channel<C, const intrusive_ptr<C>&>::type
-operator<<(const intrusive_ptr<C>& whom, any_tuple what) {
-    send_tuple(whom, std::move(what));
-    return whom;
->>>>>>> 2d139cd8
-}
 
 inline void anon_send_tuple(const channel& to, any_tuple msg) {
     to.enqueue({invalid_actor_addr, to}, std::move(msg));
