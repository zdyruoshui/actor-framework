/******************************************************************************\
 *           ___        __                                                    *
 *          /\_ \    __/\ \                                                   *
 *          \//\ \  /\_\ \ \____    ___   _____   _____      __               *
 *            \ \ \ \/\ \ \ '__`\  /'___\/\ '__`\/\ '__`\  /'__`\             *
 *             \_\ \_\ \ \ \ \L\ \/\ \__/\ \ \L\ \ \ \L\ \/\ \L\.\_           *
 *             /\____\\ \_\ \_,__/\ \____\\ \ ,__/\ \ ,__/\ \__/.\_\          *
 *             \/____/ \/_/\/___/  \/____/ \ \ \/  \ \ \/  \/__/\/_/          *
 *                                          \ \_\   \ \_\                     *
 *                                           \/_/    \/_/                     *
 *                                                                            *
 * Copyright (C) 2011, 2012                                                   *
 * Dominik Charousset <dominik.charousset@haw-hamburg.de>                     *
 *                                                                            *
 * This file is part of libcppa.                                              *
 * libcppa is free software: you can redistribute it and/or modify it under   *
 * the terms of the GNU Lesser General Public License as published by the     *
 * Free Software Foundation, either version 3 of the License                  *
 * or (at your option) any later version.                                     *
 *                                                                            *
 * libcppa is distributed in the hope that it will be useful,                 *
 * but WITHOUT ANY WARRANTY; without even the implied warranty of             *
 * MERCHANTABILITY or FITNESS FOR A PARTICULAR PURPOSE.                       *
 * See the GNU Lesser General Public License for more details.                *
 *                                                                            *
 * You should have received a copy of the GNU Lesser General Public License   *
 * along with libcppa. If not, see <http://www.gnu.org/licenses/>.            *
\******************************************************************************/


#ifndef SCHEDULED_ACTOR_HPP
#define SCHEDULED_ACTOR_HPP

#include <iostream>

#include <atomic>

#include "cppa/any_tuple.hpp"
#include "cppa/scheduler.hpp"
#include "cppa/local_actor.hpp"
#include "cppa/abstract_actor.hpp"
#include "cppa/scheduled_actor.hpp"

#include "cppa/util/fiber.hpp"
#include "cppa/detail/filter_result.hpp"
#include "cppa/detail/recursive_queue_node.hpp"
#include "cppa/intrusive/single_reader_queue.hpp"


namespace cppa { namespace detail {

// A spawned, scheduled Actor.
class abstract_scheduled_actor : public abstract_actor<scheduled_actor>
{

    typedef abstract_actor<scheduled_actor> super;

 protected:

    std::atomic<int> m_state;

    filter_result filter_msg(any_tuple const& msg)
    {
<<<<<<< HEAD
        auto& arr = detail::static_types_array<atom_value, std::uint32_t>::arr;
        if (   msg.size() == 2
            && msg.type_at(0) == arr[0]
            && msg.type_at(1) == arr[1])
        {
            auto v0 = *reinterpret_cast<const atom_value*>(msg.at(0));
            auto v1 = *reinterpret_cast<const std::uint32_t*>(msg.at(1));
            if (v0 == atom("EXIT"))
            {
                if (this->m_trap_exit == false)
                {
                    if (v1 != exit_reason::normal)
                    {
                        quit(v1);
                    }
                    return normal_exit_signal;
                }
            }
            else if (v0 == atom(":Timeout"))
            {
                return (v1 == m_active_timeout_id) ? timeout_message
                                                   : expired_timeout_message;
            }
        }
        return ordinary_message;
    }
=======
        normal_exit_signal,
        expired_timeout_message,
        timeout_message,
        ordinary_message
    };

    filter_result filter_msg(const any_tuple& msg);

    auto dq(queue_node& node, partial_function& rules) -> dq_result;
>>>>>>> 4c39c810

    bool has_pending_timeout()
    {
        return m_has_pending_timeout_request;
    }

<<<<<<< HEAD
    void request_timeout(util::duration const& d)
    {
        if (d.valid())
        {
            get_scheduler()->future_send(this, d, atom(":Timeout"), ++m_active_timeout_id);
            m_has_pending_timeout_request = true;
        }
    }
=======
    void request_timeout(const util::duration& d);
>>>>>>> 4c39c810

    void reset_timeout()
    {
        if (m_has_pending_timeout_request)
        {
            ++m_active_timeout_id;
            m_has_pending_timeout_request = false;
        }
    }

    bool m_has_pending_timeout_request;
    std::uint32_t m_active_timeout_id;

 public:

    static constexpr int ready          = 0x00;
    static constexpr int done           = 0x01;
    static constexpr int blocked        = 0x02;
    static constexpr int pending        = 0x03;
    static constexpr int about_to_block = 0x04;

    abstract_scheduled_actor(int state = done)
        : super(true), m_state(state)
        , m_has_pending_timeout_request(false)
        , m_active_timeout_id(0)
    {
    }

    bool pending_enqueue(actor* sender, any_tuple msg)
    {
        return enqueue_node(super::fetch_node(sender, std::move(msg)), pending);
    }

<<<<<<< HEAD
    void quit(std::uint32_t reason)
    {
        this->cleanup(reason);
        throw actor_exited(reason);
    }
=======
    void enqueue(actor* sender, const any_tuple& msg);
>>>>>>> 4c39c810

    void enqueue(actor* sender, any_tuple msg)
    {
        enqueue_node(super::fetch_node(sender, std::move(msg)));
    }

    int compare_exchange_state(int expected, int new_value)
    {
        int e = expected;
        do
        {
            if (m_state.compare_exchange_weak(e, new_value))
            {
                return new_value;
            }
        }
        while (e == expected);
        return e;
    }

 private:

    bool enqueue_node(typename super::mailbox_element* node,
                      int target_state = ready)
    {
        CPPA_REQUIRE(node->marked == false);
        if (this->m_mailbox._push_back(node))
        {
            for (;;)
            {
                int state = m_state.load();
                switch (state)
                {
                    case blocked:
                    {
                        if (m_state.compare_exchange_weak(state, target_state))
                        {
                            CPPA_REQUIRE(this->m_scheduler != nullptr);
                            if (target_state == ready)
                            {
                                this->m_scheduler->enqueue(this);
                            }
                            return true;
                        }
                        break;
                    }
                    case about_to_block:
                    {
                        if (m_state.compare_exchange_weak(state, ready))
                        {
                            return false;
                        }
                        break;
                    }
                    default: return false;
                }
            }
        }
        return false;
    }

<<<<<<< HEAD
=======
struct scheduled_actor_dummy : abstract_scheduled_actor
{
    void resume(util::fiber*, resume_callback*);
    void quit(std::uint32_t);
    void dequeue(behavior&);
    void dequeue(partial_function&);
    void link_to(intrusive_ptr<actor>&);
    void unlink_from(intrusive_ptr<actor>&);
    bool establish_backlink(intrusive_ptr<actor>&);
    bool remove_backlink(intrusive_ptr<actor>&);
    void detach(const attachable::token&);
    bool attach(attachable*);
>>>>>>> 4c39c810
};

} } // namespace cppa::detail

#endif // SCHEDULED_ACTOR_HPP<|MERGE_RESOLUTION|>--- conflicted
+++ resolved
@@ -61,7 +61,6 @@
 
     filter_result filter_msg(any_tuple const& msg)
     {
-<<<<<<< HEAD
         auto& arr = detail::static_types_array<atom_value, std::uint32_t>::arr;
         if (   msg.size() == 2
             && msg.type_at(0) == arr[0]
@@ -88,25 +87,13 @@
         }
         return ordinary_message;
     }
-=======
-        normal_exit_signal,
-        expired_timeout_message,
-        timeout_message,
-        ordinary_message
-    };
-
-    filter_result filter_msg(const any_tuple& msg);
-
-    auto dq(queue_node& node, partial_function& rules) -> dq_result;
->>>>>>> 4c39c810
 
     bool has_pending_timeout()
     {
         return m_has_pending_timeout_request;
     }
 
-<<<<<<< HEAD
-    void request_timeout(util::duration const& d)
+    void request_timeout(const util::duration& d)
     {
         if (d.valid())
         {
@@ -114,9 +101,6 @@
             m_has_pending_timeout_request = true;
         }
     }
-=======
-    void request_timeout(const util::duration& d);
->>>>>>> 4c39c810
 
     void reset_timeout()
     {
@@ -150,15 +134,11 @@
         return enqueue_node(super::fetch_node(sender, std::move(msg)), pending);
     }
 
-<<<<<<< HEAD
     void quit(std::uint32_t reason)
     {
         this->cleanup(reason);
         throw actor_exited(reason);
     }
-=======
-    void enqueue(actor* sender, const any_tuple& msg);
->>>>>>> 4c39c810
 
     void enqueue(actor* sender, any_tuple msg)
     {
@@ -220,21 +200,6 @@
         return false;
     }
 
-<<<<<<< HEAD
-=======
-struct scheduled_actor_dummy : abstract_scheduled_actor
-{
-    void resume(util::fiber*, resume_callback*);
-    void quit(std::uint32_t);
-    void dequeue(behavior&);
-    void dequeue(partial_function&);
-    void link_to(intrusive_ptr<actor>&);
-    void unlink_from(intrusive_ptr<actor>&);
-    bool establish_backlink(intrusive_ptr<actor>&);
-    bool remove_backlink(intrusive_ptr<actor>&);
-    void detach(const attachable::token&);
-    bool attach(attachable*);
->>>>>>> 4c39c810
 };
 
 } } // namespace cppa::detail
