/******************************************************************************\
 *           ___        __                                                    *
 *          /\_ \    __/\ \                                                   *
 *          \//\ \  /\_\ \ \____    ___   _____   _____      __               *
 *            \ \ \ \/\ \ \ '__`\  /'___\/\ '__`\/\ '__`\  /'__`\             *
 *             \_\ \_\ \ \ \ \L\ \/\ \__/\ \ \L\ \ \ \L\ \/\ \L\.\_           *
 *             /\____\\ \_\ \_,__/\ \____\\ \ ,__/\ \ ,__/\ \__/.\_\          *
 *             \/____/ \/_/\/___/  \/____/ \ \ \/  \ \ \/  \/__/\/_/          *
 *                                          \ \_\   \ \_\                     *
 *                                           \/_/    \/_/                     *
 *                                                                            *
 * Copyright (C) 2011, 2012                                                   *
 * Dominik Charousset <dominik.charousset@haw-hamburg.de>                     *
 *                                                                            *
 * This file is part of libcppa.                                              *
 * libcppa is free software: you can redistribute it and/or modify it under   *
 * the terms of the GNU Lesser General Public License as published by the     *
 * Free Software Foundation, either version 3 of the License                  *
 * or (at your option) any later version.                                     *
 *                                                                            *
 * libcppa is distributed in the hope that it will be useful,                 *
 * but WITHOUT ANY WARRANTY; without even the implied warranty of             *
 * MERCHANTABILITY or FITNESS FOR A PARTICULAR PURPOSE.                       *
 * See the GNU Lesser General Public License for more details.                *
 *                                                                            *
 * You should have received a copy of the GNU Lesser General Public License   *
 * along with libcppa. If not, see <http://www.gnu.org/licenses/>.            *
\******************************************************************************/


#ifndef ABSTRACT_ACTOR_HPP
#define ABSTRACT_ACTOR_HPP

#include "cppa/config.hpp"

#include <list>
#include <atomic>
#include <vector>
#include <memory>
#include <algorithm>

#include "cppa/atom.hpp"
#include "cppa/actor.hpp"
#include "cppa/local_actor.hpp"
#include "cppa/attachable.hpp"
#include "cppa/exit_reason.hpp"
#include "cppa/util/shared_spinlock.hpp"

#include "cppa/detail/thread.hpp"
#include "cppa/detail/recursive_queue_node.hpp"
#include "cppa/intrusive/single_reader_queue.hpp"

namespace cppa {

/**
 * @brief Implements linking and monitoring for actors.
 * @tparam Base Either {@link cppa::actor actor}
 *              or {@link cppa::local_actor local_actor}.
 */
template<class Base>
class abstract_actor : public Base
{

    typedef std::unique_ptr<attachable> attachable_ptr;
    typedef detail::lock_guard<detail::mutex> guard_type;

 public:

    typedef detail::recursive_queue_node mailbox_element;
    typedef intrusive::single_reader_queue<mailbox_element> mailbox_type;

    bool attach(attachable* ptr) // override
    {
        if (ptr == nullptr)
        {
            guard_type guard(m_mtx);
            return m_exit_reason.load() == exit_reason::not_exited;
        }
        else
        {
            attachable_ptr uptr(ptr);
            std::uint32_t reason;
            // lifetime scope of guard
            {
                guard_type guard(m_mtx);
                reason = m_exit_reason.load();
                if (reason == exit_reason::not_exited)
                {
                    m_attachables.push_back(std::move(uptr));
                    return true;
                }
            }
            uptr->actor_exited(reason);
            return false;
        }
    }

<<<<<<< HEAD
    void detach(attachable::token const& what) // override
=======
    void detach(const attachable::token& what) /*override*/
>>>>>>> 4c39c810
    {
        attachable_ptr uptr;
        // lifetime scope of guard
        {
            guard_type guard(m_mtx);
            auto end = m_attachables.end();
            auto i = std::find_if(
                        m_attachables.begin(), end,
                        [&](attachable_ptr& p) { return p->matches(what); });
            if (i != end)
            {
                uptr = std::move(*i);
                m_attachables.erase(i);
            }
        }
        // uptr will be destroyed here, without locked mutex
    }

    void link_to(intrusive_ptr<actor>& other) // override
    {
        (void) link_to_impl(other);
    }

    void unlink_from(intrusive_ptr<actor>& other) // override
    {
        (void) unlink_from_impl(other);
    }

    bool remove_backlink(intrusive_ptr<actor>& other) // override
    {
        if (other && other != this)
        {
            guard_type guard(m_mtx);
            auto i = std::find(m_links.begin(), m_links.end(), other);
            if (i != m_links.end())
            {
                m_links.erase(i);
                return true;
            }
        }
        return false;
    }

    bool establish_backlink(intrusive_ptr<actor>& other) // override
    {
        std::uint32_t reason = exit_reason::not_exited;
        if (other && other != this)
        {
            guard_type guard(m_mtx);
            reason = m_exit_reason.load();
            if (reason == exit_reason::not_exited)
            {
                auto i = std::find(m_links.begin(), m_links.end(), other);
                if (i == m_links.end())
                {
                    m_links.push_back(other);
                    return true;
                }
            }
        }
        // send exit message without lock
        if (reason != exit_reason::not_exited)
        {
            other->enqueue(this, make_cow_tuple(atom("EXIT"), reason));
        }
        return false;
    }

 protected:

    mailbox_type m_mailbox;
    util::fixed_vector<mailbox_element*, 10> m_nodes;
    util::shared_spinlock m_nodes_lock;

    typedef detail::lock_guard<util::shared_spinlock> lock_type;

    inline mailbox_element* fetch_node(actor* sender, any_tuple msg)
    {
        mailbox_element* result = nullptr;
        // lifetime scope of guard
        {
            lock_type guard{m_nodes_lock};
            if (m_nodes.not_empty())
            {
                result = m_nodes.back();
                m_nodes.pop_back();
            }
        }
        if (result)
        {
            result->next = nullptr;
            result->marked = false;
            result->sender = sender;
            result->msg = std::move(msg);
        }
        else
        {
            result = new mailbox_element(sender, std::move(msg));
        }
        return result;
    }

    inline void release_node(mailbox_element* node)
    {
        // lifetime scope of guard
        {
            lock_type guard{m_nodes_lock};
            if (m_nodes.full() == false)
            {
                m_nodes.push_back(node);
                return;
            }
        }
        delete node;
    }

    template<typename... Args>
    abstract_actor(Args&&... args) : Base(std::forward<Args>(args)...)
                                   , m_exit_reason(exit_reason::not_exited)
    {
        // pre-allocate some nodes
        for (size_t i = 0; i < m_nodes.max_size() / 2; ++i)
        {
            m_nodes.push_back(new mailbox_element);
        }
    }

    void cleanup(std::uint32_t reason)
    {
        if (reason == exit_reason::not_exited) return;
        decltype(m_links) mlinks;
        decltype(m_attachables) mattachables;
        // lifetime scope of guard
        {
            guard_type guard(m_mtx);
            if (m_exit_reason != exit_reason::not_exited)
            {
                // already exited
                return;
            }
            m_exit_reason = reason;
            mlinks = std::move(m_links);
            mattachables = std::move(m_attachables);
            // make sure lists are definitely empty
            m_links.clear();
            m_attachables.clear();
        }
        // send exit messages
        for (actor_ptr& aptr : mlinks)
        {
            aptr->enqueue(this, make_cow_tuple(atom("EXIT"), reason));
        }
        for (attachable_ptr& ptr : mattachables)
        {
            ptr->actor_exited(reason);
        }
    }

    bool link_to_impl(intrusive_ptr<actor>& other)
    {
        if (other && other != this)
        {
            guard_type guard(m_mtx);
            // send exit message if already exited
            if (exited())
            {
                other->enqueue(this, make_cow_tuple(atom("EXIT"),
                                                m_exit_reason.load()));
            }
            // add link if not already linked to other
            // (checked by establish_backlink)
            else if (other->establish_backlink(this))
            {
                m_links.push_back(other);
                return true;
            }
        }
        return false;
    }

    bool unlink_from_impl(intrusive_ptr<actor>& other)
    {
        guard_type guard(m_mtx);
        // remove_backlink returns true if this actor is linked to other
        if (other && !exited() && other->remove_backlink(this))
        {
            auto i = std::find(m_links.begin(), m_links.end(), other);
            CPPA_REQUIRE(i != m_links.end());
            m_links.erase(i);
            return true;
        }
        return false;
    }

 private:

    // @pre m_mtx.locked()
    bool exited() const
    {
        return m_exit_reason.load() != exit_reason::not_exited;
    }

    // true if the associated thread has finished execution
    std::atomic<std::uint32_t> m_exit_reason;
    // guards access to m_exited, m_subscriptions and m_links
    detail::mutex m_mtx;
    // links to other actors
    std::vector<actor_ptr> m_links;
    // code that is executed on cleanup
    std::vector<attachable_ptr> m_attachables;

};

} // namespace cppa

#endif // ABSTRACT_ACTOR_HPP<|MERGE_RESOLUTION|>--- conflicted
+++ resolved
@@ -95,11 +95,7 @@
         }
     }
 
-<<<<<<< HEAD
-    void detach(attachable::token const& what) // override
-=======
-    void detach(const attachable::token& what) /*override*/
->>>>>>> 4c39c810
+    void detach(const attachable::token& what) // override
     {
         attachable_ptr uptr;
         // lifetime scope of guard
