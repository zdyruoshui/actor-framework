--- conflicted
+++ resolved
@@ -307,8 +307,6 @@
 
   explicit message(const data_ptr& vals);
 
-  void reset();
-
   inline data_ptr& vals() {
     return m_vals;
   }
@@ -329,15 +327,10 @@
     m_vals.detach();
   }
 
-<<<<<<< HEAD
-=======
   void reset(raw_ptr new_ptr = nullptr);
 
   void swap(message& other);
 
-  explicit message(raw_ptr);
-
->>>>>>> ba1daa54
   inline std::string tuple_type_names() const {
     return m_vals->tuple_type_names();
   }
